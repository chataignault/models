# Probabilitic PCA on MNIST dataset

A simple idea to generative modelling, as mentionned in 
*Bengio, Yoshua, Ian Goodfellow, and Aaron Courville. Deep learning. Vol. 1. Cambridge, MA, USA: MIT press, 2017.* 
is to consider the PCA on some dataset, and to add noise to the decomposed matrix
to generate samples that were not in the training set, 
but that share the same principal components with their respective amplitude.

<<<<<<< HEAD
PPCA has other applications like dealing with missing data,
maximum likelihood comparison with other probabilistic models for model selection 
and covariance matrix fitting for Gaussian mixture models.

=======
First SVD components :

![image](img/svd_mnist.png)

Using Probabilistic PCA :
>>>>>>> 9c19cb96

![image](img/ppca_mnist.png)


**For the computation of the Singular Value Decomposition :** 
## Using Singular Value Decomposition

The naive SVD algorithm, pure QR with Householder reflections and bidiagonalisation algorithm are taken from `Trehefen`, 
while the SVD implementation with Givens rotations is from `Golub`.

The bidiagonalisation is computed with full orthogonal matrices, 
that is to say for $A \in \mathbb{R}^{n \times m}$ : 

$$ A = U B V^T $$

where $U\in \mathbb{R}^{n \times n}$ and $V \in \mathbb{R}^{m \times m}$ .

A reduced form can be found, for instance if $m > n$, the matrices would be of the form :

$$
\begin{cases}
U\in \mathbb{R}^{n \times n} \\
A\in \mathbb{R}^{n \times n} \\
V\in \mathbb{R}^{n \times m}
\end{cases}
$$

But doing so, $V$ is not orthogonal anymore.

Decomposing matrices $A$ and $V$ into sub square matrices $\tilde{A}, \tilde{V}$:

$$ 
\begin{cases} 
A = \begin{pmatrix} \tilde{A} & R \end{pmatrix} \\
V = \begin{pmatrix} \tilde{V} & Z \end{pmatrix}
\end{cases}
$$

while applying the normal Golub bidiagonalisation algorithm to $\tilde{A}$ :

$$ 
A = U \begin{pmatrix} \tilde{B} & R \end{pmatrix} 
\begin{pmatrix} \tilde{V}^T \\ Z^T \end{pmatrix} 
$$

and $Z$ can be left to compute at the end by solving the system :

$$
\tilde{B} Z^T = U^T R
$$

where $\tilde{B}$ is square and upper bi-diagonal.

A similar system is solved if $A$ is thin instead of wide, with the same complexity.

**TODO :**
- [x] Implement MLE estimation of PPCA with EM algorithm
- [ ] Benchmark execution time between naive SVD and Golub-Kahan algorithm


## Using the EM algorithm

Using the same notations as in `Tipping`'s paper, 
the probabilistic framework being : 

$$
t = W x + \mu + \epsilon
$$

Where $ t \in \mathbb{R}^d $ is the observation variable, 
$x \in \mathbb{R}^q $ is the latent one,
with $ q \ll d $ and $\epsilon \sim \mathcal{N} (0, \sigma^2) $.

Then log-likelihood is :

$$
\begin{align*}
\mathcal{L} = &\sum \log p(x_i, t_i) \\
 = & -Nd \log \sigma \\
 & - \frac{1}{2\sigma^2} \sum 
\left( \text{tr} \left( W^T W x_i x_i^T \right) - 2 \text{tr} \left( W x ( t_i - \mu )^T \right)  + (t_i - \mu)^T (t_i - \mu) \right)  \\ 
& - \frac{1}{2} \sum x_i^T x_i 
\end{align*}
$$

Taking this expectation step (conditionned on $t, W $ and $\sigma^2 $) gives :

$$
\begin{align*}
\mathbb{E} \left[ \mathcal{L} | t, W, \sigma^2 \right] = & - N d \log \sigma - \frac{N}{2\sigma^2} \text{tr} (S) \\
& - \frac{N}{2\sigma^2} \left( 
  \text{tr} ( \left( W^T W + \sigma^2 I \right) \langle x^T x \rangle ) - 2 \text{tr} \left( W \langle x \rangle ( t_i - \mu )^T \right)
  \right)
\end{align*}
$$

Where expectations are analytic given $x | t$ is gaussian.


### References :

```bibtex
@article{tipping1999probabilistic,
  title={Probabilistic principal component analysis},
  author={Tipping, Michael E and Bishop, Christopher M},
  journal={Journal of the Royal Statistical Society Series B: Statistical Methodology},
  volume={61},
  number={3},
  pages={611--622},
  year={1999},
  publisher={Oxford University Press}
}
```

```bibtex
@book{bengio2017deep,
  title={Deep learning},
  author={Bengio, Yoshua and Goodfellow, Ian and Courville, Aaron and others},
  volume={1},
  year={2017},
  publisher={MIT press Cambridge, MA, USA}
}
```

```bibtex
@book{trefethen2022numerical,
  title={Numerical linear algebra},
  author={Trefethen, Lloyd N and Bau, David},
  year={2022},
  publisher={SIAM}
}
```

```bibtex
@book{golub2013matrix,
  title={Matrix computations},
  author={Golub, Gene H and Van Loan, Charles F},
  year={2013},
  publisher={JHU press}
}
```<|MERGE_RESOLUTION|>--- conflicted
+++ resolved
@@ -6,18 +6,15 @@
 to generate samples that were not in the training set, 
 but that share the same principal components with their respective amplitude.
 
-<<<<<<< HEAD
 PPCA has other applications like dealing with missing data,
 maximum likelihood comparison with other probabilistic models for model selection 
 and covariance matrix fitting for Gaussian mixture models.
 
-=======
 First SVD components :
 
 ![image](img/svd_mnist.png)
 
 Using Probabilistic PCA :
->>>>>>> 9c19cb96
 
 ![image](img/ppca_mnist.png)
 
